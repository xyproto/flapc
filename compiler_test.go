--- conflicted
+++ resolved
@@ -229,27 +229,4 @@
 	if err != nil {
 		t.Fatalf("parallel_simple executable failed: %v\n%s", err, string(runOutput))
 	}
-<<<<<<< HEAD
-}
-
-func TestParallelEmptyListShortCircuits(t *testing.T) {
-	tmpDir := t.TempDir()
-	output := filepath.Join(tmpDir, "parallel_empty.bin")
-
-	cmd := exec.Command("go", "run", ".", "-o", output, "programs/parallel_empty.flap")
-	if out, err := cmd.CombinedOutput(); err != nil {
-		t.Fatalf("failed to compile parallel_empty.flap: %v\n%s", err, string(out))
-	}
-
-	runCmd := exec.Command(output)
-	runOutput, err := runCmd.CombinedOutput()
-	if err != nil {
-		t.Fatalf("parallel_empty executable failed: %v\n%s", err, string(runOutput))
-	}
-
-	if string(runOutput) != "0\n" {
-		t.Fatalf("unexpected output for parallel_empty: %q", string(runOutput))
-	}
-=======
->>>>>>> 9308d1d7
 }