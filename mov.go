--- conflicted
+++ resolved
@@ -95,23 +95,6 @@
 
 	fmt.Fprintf(os.Stderr, "mov %s, %s: ", dst, src)
 
-<<<<<<< HEAD
-        // REX prefix for register-extension/operand width
-        needsRex := dstReg.Size == 64 || srcReg.Size == 64 || dstReg.Encoding >= 8 || srcReg.Encoding >= 8
-        if needsRex {
-                rex := uint8(0x40)
-                if dstReg.Size == 64 || srcReg.Size == 64 {
-                        rex |= 0x08 // REX.W - 64-bit operand size
-                }
-                if srcReg.Encoding >= 8 {
-                        rex |= 0x04 // REX.R extends the reg field (source)
-                }
-                if dstReg.Encoding >= 8 {
-                        rex |= 0x01 // REX.B extends the r/m field (destination)
-                }
-                o.Write(rex)
-        }
-=======
 	// REX prefix for register-extension/operand width
 	if dstReg.Size == 64 || srcReg.Size == 64 || dstReg.Encoding >= 8 || srcReg.Encoding >= 8 {
 		rex := uint8(0x40)
@@ -126,7 +109,6 @@
 		}
 		o.Write(rex)
 	}
->>>>>>> 47b69015
 
 	// MOV r/m64, r64 (0x89) or MOV r/m32, r32 (0x89)
 	o.Write(0x89)
